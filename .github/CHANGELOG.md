# Changelog
<!-- ⚠⚠ Please follow the format provided ⚠⚠ -->
<!-- Always use "1." at the start instead of "2. " or "X. " as GitHub will auto renumber everything. -->
<!-- Use the following format below -->
<!--  1. [Changed Area] Title of changes - @github username (Name)  -->
## 2020/10
1. [ND] Change ND Sizing - @nathaninnes (Nathan Innes)
1. [GPWS] Added Pull Up, Sink Rate, Dont sink GPWS with Default Sounds & Added (Too low) terrain, flaps and gear without Sounds (Future PR by Boris) - @oliverpope03 (Oliver Pope)
1. [Sounds] Added new sounds for fuel pumps, flaps, ground roll and rattles, touchdowns, and wind - @hotshotp (Boris)
1. [ND] Hide the aircraft indicator in PLAN mode while ADIRS are not aligned - @lousybyte (lousybyte)
1. [LIGHTS] Improved Strobe, Nav and beacon lights - @lukecologne (lukecologne)
1. [Sounds] Added new startup sounds - @hotshotp (Boris)
1. [ECAM] ELAC/SEC warning color fix, added spoiler functionality to ECAM page - @wpine215 (Iceman)
1. [OVHD] Implemented missing functionality for multiple overhead buttons and switches - @wpine215 (Iceman)
1. [ECAM] Improved APU ECAM visuals - @wpine215 (Iceman)
1. [TEXTURES] changed texture of glareshield and added details
1. [ECAM] Improved Fuel ECAM visuals and corrected center pump inconsistency - @wpine215 (Iceman)
1. [MISC] Separated Captian and F/O displays - @tyler58546 (tyler58546)
1. [ECAM] Added engine FADEC power supply logic - @tyler58546 (tyler58546)
1. [ECAM] Improved lower engine ECAM - @lousybyte (lousybyte)
1. [CDU] Add "Closest Airports" page - @lhoenig (Lukas Hoenig)
1. [PFD] Fixed FD bars appearing on PFD when on the ground - @Curtis-VL (Curtis)
1. [CDU] Added IRS Init page - @externoak (Externo)
1. [OVHD] Implement additional overhead button/switch functionality (EMER ELEC, EVAC, air data switching, etc.) - @wpine215 (Iceman)
1. [ECAM] Made open doors on DOOR/OXY page amber instead of green - @Benjozork (Benjamin Dupont)
1. [PFD] Adjust vertical Flight Director offset - @veikkos (Veikko Soininen)
1. [PFD] Fix Radio altimeter only updating every second - @lukecologne (luke)
1. [Systems] Pitot heating should now be active while engines are running - @lousybyte (lousybyte)
1. [TEXTURES] Higher resoloution Mainpanel, fixed glareshield texture error - @Pleasure0102 (Pleasure)
1. [ECAM] Overhauled WHEEL Page - @Benjozork (Benjamin Dupont)
1. [CDU] Add approach waypoints to DCT page - @lengyc0208 (lyc)
1. [Sounds] Added 3D emitters for all sounds
1. [Sounds] Added sounds for Evac horn, emer cabin call, mech horn, gear extend/retract, and cargo door - @hotshotp (Boris)
1. [CDU] Revised blue, green and amber colors on CDU - @lucky38i (Lucky38i)
1. [CDU] Revised INIT A & B Page - @lucky38i (Lucky38i)
1. [CDU] Fixed certain STARs not showing on arrivals page - @tyler58546 (tyler58546)
1. [CHECKLISTS] Added several situations from QRH to checklists - FBI#7771
1. [ECAM] Fix ECAM wheel page being selected before all gears are downlocked - @lukecologne (luke)
1. [MISC] Added standby instrument brightness adjustment and attitude reset - @2hwk (2Cas#1022 on discord)
1. [MISC] Added standby instrument bugs page and corrected standby instrument font and behaviour on power loss - @2hwk (2Cas#1022 on discord)
1. [PFD] Added the ability to display metric altitudes - @lousybyte (lousybyte)
1. [ECAM] Added messages related to anti-skid / N.W. steering being off - @Benjozork (Benjamin Dupont)
1. [CDU] Updated HOLD Page to honeywell spec, PLAN page updated to show holds - @sepiroth887 (sepiroth887)
1. [FCU] Fixed incrementing the QNH while in hPa mode - @lousybyte (lousybyte)
1. [CDU] Follow Green Dot speed on approach with flaps clean - @veikkos (Veikko Soininen)
1. [ND] Fixed cyan heading bug not showing on ND in VOR and LS modes - @AdenFlorian (David Valachovic)
1. [CDU] Improved the VERT REV page - @lousybyte (lousybyte)
1. [PFD] Correct PFD attitude indicator onground/inflight - @MMontalto (PiCcy)
1. [ND] Added WX/TERR on ND brightness knob, fix ND/PFD brightness tooltips - @lukecologne (luke)
1. [LIGHTS] Fixed DIM/BRT Lights inside the cockpit. Overhead should now be visible. - @Snapmatics (Harry)
1. [OVHD] Made AIR COND knobs continuous - @Benjozork (Benjamin Dupont)
<<<<<<< HEAD
1. [MISC] New custom display font for PFD/ND/ECAM/MCDU. Overhauled formatting, CSS, and colors of ECAM pages - @wpine215 (Iceman)
=======
1. [TEXTURES] Changed color of FD Panel.
>>>>>>> 22bdefe1

## 2020/09
1. [General] Add CHANGELOG.md - @nathaninnes (Nathan Innes)
1. [ECAM] Improved Upper ECAM Visuals - @wpine215 (Iceman)
1. [TEXTURES] Changed roughness of glareshield - @Pleasure (Pleasure)
1. [CDU] Fixed several issues related to incorrect active waypoints - @lousybyte (lousybyte)
1. [CDU] Fixed a crash when trying to replace a waypoint in the flight plan - @lousybyte (lousybyte)
1. [EXTERIOR] Fixed issue in engine rotation animation that made it rotate too quickly - @lukecologne (lukecologne)
1. [PFD] Remove code related to unrelevant aircraft - @1Revenger1 (Avery Black)
1. [ECAM] Lower ECAM DOOR Page Colour Fix - @nathaninnes (Nathan Innes)
1. [ND] Add DME distances, VOR/ADF needles and functioning ADF2 - @blitzcaster (bltzcstr)
1. [OVHD] Fixed Battery Indicator Colour - @nathaninnes (Nathan Innes)
1. [MISC] Removed Fuel Patch from MSFS Update 1.8.3 - @nathaninnes (Nathan Innes)
<|MERGE_RESOLUTION|>--- conflicted
+++ resolved
@@ -49,11 +49,8 @@
 1. [ND] Added WX/TERR on ND brightness knob, fix ND/PFD brightness tooltips - @lukecologne (luke)
 1. [LIGHTS] Fixed DIM/BRT Lights inside the cockpit. Overhead should now be visible. - @Snapmatics (Harry)
 1. [OVHD] Made AIR COND knobs continuous - @Benjozork (Benjamin Dupont)
-<<<<<<< HEAD
+1. [TEXTURES] Changed color of FD Panel.
 1. [MISC] New custom display font for PFD/ND/ECAM/MCDU. Overhauled formatting, CSS, and colors of ECAM pages - @wpine215 (Iceman)
-=======
-1. [TEXTURES] Changed color of FD Panel.
->>>>>>> 22bdefe1
 
 ## 2020/09
 1. [General] Add CHANGELOG.md - @nathaninnes (Nathan Innes)
