# Changelog
<!-- ⚠⚠ Please follow the format provided ⚠⚠ -->
<!-- Always use "1." at the start instead of "2. " or "X. " as GitHub will auto renumber everything. -->
<!-- Use the following format below -->
<!--  1. [Changed Area] Title of changes - @github username (Name)  -->
## 2020/10
1. [ND] Change ND Sizing - @nathaninnes (Nathan Innes)
1. [GPWS] Added Pull Up, Sink Rate, Dont sink GPWS with Default Sounds & Added (Too low) terrain, flaps and gear without Sounds (Future PR by Boris) - @oliverpope03 (Oliver Pope)
1. [Sounds] Added new sounds for fuel pumps, flaps, ground roll and rattles, touchdowns, and wind - @hotshotp (Boris)
1. [ND] Hide the aircraft indicator in PLAN mode while ADIRS are not aligned - @lousybyte (lousybyte)
1. [LIGHTS] Improved Strobe, Nav and beacon lights - @lukecologne (lukecologne)
1. [Sounds] Added new startup sounds - @hotshotp (Boris)
1. [ECAM] ELAC/SEC warning color fix, added spoiler functionality to ECAM page - @wpine215 (Iceman)
1. [OVHD] Implemented missing functionality for multiple overhead buttons and switches - @wpine215 (Iceman)
1. [ECAM] Improved APU ECAM visuals - @wpine215 (Iceman)
1. [TEXTURES] changed texture of glareshield and added details
1. [ECAM] Improved Fuel ECAM visuals and corrected center pump inconsistency - @wpine215 (Iceman)
1. [MISC] Separated Captian and F/O displays - @tyler58546 (tyler58546)
1. [ECAM] Added engine FADEC power supply logic - @tyler58546 (tyler58546)
1. [ECAM] Improved lower engine ECAM - @lousybyte (lousybyte)
1. [CDU] Add "Closest Airports" page - @lhoenig (Lukas Hoenig)
1. [PFD] Fixed FD bars appearing on PFD when on the ground - @Curtis-VL (Curtis)
1. [CDU] Added IRS Init page - @externoak (Externo)
1. [OVHD] Implement additional overhead button/switch functionality (EMER ELEC, EVAC, air data switching, etc.) - @wpine215 (Iceman)
1. [ECAM] Made open doors on DOOR/OXY page amber instead of green - @Benjozork (Benjamin Dupont)
1. [PFD] Adjust vertical Flight Director offset - @veikkos (Veikko Soininen)
<<<<<<< HEAD
1. [TEXTURES] Higher resoloution Mainpanel, fixed glareshield texture error - @Pleasure0102 (Pleasure)
=======
1. [PFD] Fix Radio altimeter only updating every second - @lukecologne (luke)
1. [Systems] Pitot heating should now be active while engines are running - @lousybyte (lousybyte)
>>>>>>> 8e70a5cf

## 2020/09
1. [General] Add CHANGELOG.md - @nathaninnes (Nathan Innes)
1. [ECAM] Improved Upper ECAM Visuals - @wpine215 (Iceman)
1. [TEXTURES] Changed roughness of glareshield - @Pleasure (Pleasure)
1. [CDU] Fixed several issues related to incorrect active waypoints - @lousybyte (lousybyte)
1. [CDU] Fixed a crash when trying to replace a waypoint in the flight plan - @lousybyte (lousybyte)
1. [EXTERIOR] Fixed issue in engine rotation animation that made it rotate too quickly - @lukecologne (lukecologne)
1. [PFD] Remove code related to unrelevant aircraft - @1Revenger1 (Avery Black)
1. [ECAM] Lower ECAM DOOR Page Colour Fix - @nathaninnes (Nathan Innes)
1. [ND] Add DME distances, VOR/ADF needles and functioning ADF2 - @blitzcaster (bltzcstr)
1. [OVHD] Fixed Battery Indicator Colour - @nathaninnes (Nathan Innes)
1. [MISC] Removed Fuel Patch from MSFS Update 1.8.3 - @nathaninnes (Nathan Innes)<|MERGE_RESOLUTION|>--- conflicted
+++ resolved
@@ -24,12 +24,9 @@
 1. [OVHD] Implement additional overhead button/switch functionality (EMER ELEC, EVAC, air data switching, etc.) - @wpine215 (Iceman)
 1. [ECAM] Made open doors on DOOR/OXY page amber instead of green - @Benjozork (Benjamin Dupont)
 1. [PFD] Adjust vertical Flight Director offset - @veikkos (Veikko Soininen)
-<<<<<<< HEAD
-1. [TEXTURES] Higher resoloution Mainpanel, fixed glareshield texture error - @Pleasure0102 (Pleasure)
-=======
 1. [PFD] Fix Radio altimeter only updating every second - @lukecologne (luke)
 1. [Systems] Pitot heating should now be active while engines are running - @lousybyte (lousybyte)
->>>>>>> 8e70a5cf
+1. [TEXTURES] Higher resoloution Mainpanel, fixed glareshield texture error - @Pleasure0102 (Pleasure)
 
 ## 2020/09
 1. [General] Add CHANGELOG.md - @nathaninnes (Nathan Innes)
