--- conflicted
+++ resolved
@@ -21,11 +21,6 @@
   Arinc429SignStatusMatrix,
   Arinc429Word,
   FrequencyMode,
-<<<<<<< HEAD
-  NXDataStore,
-=======
-  NXLogicClockNode,
->>>>>>> e56def14
   NXLogicConfirmNode,
   NXLogicMemoryNode,
   NXLogicPulseNode,
@@ -949,15 +944,13 @@
 
   private readonly computedAirSpeedToNearest2 = this.adr1Cas.map((it) => Math.round(it.value / 2) * 2);
 
-<<<<<<< HEAD
   private readonly adr1Mach = Subject.create(Arinc429Word.empty());
-=======
+
   private readonly ir1MaintWord = Arinc429Register.empty();
   private readonly ir2MaintWord = Arinc429Register.empty();
   private readonly ir3MaintWord = Arinc429Register.empty();
 
   private readonly extremeLatitudeAlert = Subject.create(false);
->>>>>>> e56def14
 
   private readonly height1Failed = Subject.create(false);
 
@@ -1496,13 +1489,8 @@
     this.adr2Cas.setFromSimVar('L:A32NX_ADIRS_ADR_2_COMPUTED_AIRSPEED');
     this.adr3Cas.setFromSimVar('L:A32NX_ADIRS_ADR_3_COMPUTED_AIRSPEED');
 
-<<<<<<< HEAD
     this.adr1Mach.set(Arinc429Word.fromSimVarValue('L:A32NX_ADIRS_ADR_1_MACH'));
 
-    // RA acquisition
-    this.radioHeight1.setFromSimVar('L:A32NX_RA_1_RADIO_ALTITUDE');
-    this.radioHeight2.setFromSimVar('L:A32NX_RA_2_RADIO_ALTITUDE');
-=======
     this.ir1MaintWord.setFromSimVar('L:A32NX_ADIRS_IR_1_MAINT_WORD');
     this.ir2MaintWord.setFromSimVar('L:A32NX_ADIRS_IR_2_MAINT_WORD');
     this.ir3MaintWord.setFromSimVar('L:A32NX_ADIRS_IR_3_MAINT_WORD');
@@ -1513,7 +1501,6 @@
         this.ir3MaintWord.bitValueOr(15, false)) &&
         !SimVar.GetSimVarValue('L:A32NX_PUSH_TRUE_REF', 'bool'),
     );
->>>>>>> e56def14
 
     /* ELECTRICAL acquisition */
     this.dcESSBusPowered.set(SimVar.GetSimVarValue('L:A32NX_ELEC_DC_ESS_BUS_IS_POWERED', 'bool'));
