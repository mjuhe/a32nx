--- conflicted
+++ resolved
@@ -1,27 +1,17 @@
 use systems::{
     accept_iterable,
     air_conditioning::{
-<<<<<<< HEAD
-=======
-        acs_controller::{AcscId, AirConditioningSystemController, Pack},
->>>>>>> c31b180e
+        acs_controller::Pack,
         cabin_air::CabinAirSimulation,
         cabin_pressure_controller::CabinPressureController,
         full_digital_agu_controller::FullDigitalAGUController,
         pressure_valve::{OutflowValve, SafetyValve},
-<<<<<<< HEAD
         trim_air_drive_device::{TaddShared, TrimAirDriveDevice},
         ventilation_control_module::{VcmId, VcmShared, VentilationControlModule},
         AdirsToAirCondInterface, Air, AirConditioningOverheadShared, AirConditioningPack,
         AirHeater, CabinFan, DuctTemperature, MixerUnit, OutflowValveSignal, OutletAir,
         OverheadFlowSelector, PackFlow, PackFlowControllers, PressurizationConstants,
         PressurizationOverheadShared, TrimAirSystem, ZoneType,
-=======
-        AdirsToAirCondInterface, Air, AirConditioningOverheadShared, AirConditioningPack, CabinFan,
-        Channel, DuctTemperature, MixerUnit, OutflowValveSignal, OutletAir, OverheadFlowSelector,
-        PackFlow, PackFlowControllers, PressurizationConstants, PressurizationOverheadShared,
-        TrimAirSystem, ZoneType,
->>>>>>> c31b180e
     },
     overhead::{
         AutoManFaultPushButton, NormalOnPushButton, OnOffFaultPushButton, OnOffPushButton,
@@ -336,24 +326,6 @@
 
     fn new(context: &mut InitContext, cabin_zones: &[ZoneType; 18]) -> Self {
         Self {
-<<<<<<< HEAD
-=======
-            acsc: AirConditioningSystemController::new(
-                context,
-                AcscId::Acsc1(Channel::ChannelOne),
-                cabin_zones,
-                [
-                    [
-                        ElectricalBusType::AlternatingCurrent(1), // 103XP
-                        ElectricalBusType::DirectCurrent(1),      // 101PP
-                    ],
-                    [
-                        ElectricalBusType::AlternatingCurrent(2),  // 202XP
-                        ElectricalBusType::DirectCurrentEssential, // 4PP
-                    ],
-                ],
-            ),
->>>>>>> c31b180e
             fdac: [
                 FullDigitalAGUController::new(
                     1,
@@ -370,7 +342,6 @@
                     ],
                 ),
             ],
-<<<<<<< HEAD
             tadd: TrimAirDriveDevice::new(
                 context,
                 vec![
@@ -399,18 +370,22 @@
 
             cabin_fans: [
                 CabinFan::new(
+                    1,
                     VolumeRate::new::<liter_per_second>(Self::CAB_FAN_DESIGN_FLOW_RATE_L_S),
                     ElectricalBusType::AlternatingCurrent(1),
                 ), // Left Hand - 100XP1
                 CabinFan::new(
+                    2,
                     VolumeRate::new::<liter_per_second>(Self::CAB_FAN_DESIGN_FLOW_RATE_L_S),
                     ElectricalBusType::AlternatingCurrent(2),
                 ), // Left Hand - 100XP2
                 CabinFan::new(
+                    3,
                     VolumeRate::new::<liter_per_second>(Self::CAB_FAN_DESIGN_FLOW_RATE_L_S),
                     ElectricalBusType::AlternatingCurrent(3),
                 ), // Right Hand - 200XP3
                 CabinFan::new(
+                    4,
                     VolumeRate::new::<liter_per_second>(Self::CAB_FAN_DESIGN_FLOW_RATE_L_S),
                     ElectricalBusType::AlternatingCurrent(4),
                 ), // Right Hand - 200XP4
@@ -418,27 +393,16 @@
             cargo_air_heater: AirHeater::new(ElectricalBusType::AlternatingCurrent(2)), // 200XP4
             mixer_unit: MixerUnit::new(cabin_zones),
             packs: [
-                AirConditioningPack::new(context, 1),
-                AirConditioningPack::new(context, 2),
+                AirConditioningPack::new(context, Pack(1)),
+                AirConditioningPack::new(context, Pack(2)),
             ],
             trim_air_system: TrimAirSystem::new(
                 context,
                 cabin_zones,
+                &[1, 2],
                 Volume::new::<cubic_meter>(7.),
                 Volume::new::<cubic_meter>(0.2),
             ),
-=======
-            cabin_fans: [
-                CabinFan::new(1, ElectricalBusType::AlternatingCurrent(1)),
-                CabinFan::new(2, ElectricalBusType::AlternatingCurrent(1)),
-            ],
-            mixer_unit: MixerUnit::new(cabin_zones),
-            packs: [
-                AirConditioningPack::new(Pack(1)),
-                AirConditioningPack::new(Pack(2)),
-            ],
-            trim_air_system: TrimAirSystem::new(context, cabin_zones, &[1]),
->>>>>>> c31b180e
 
             air_conditioning_overhead: A380AirConditioningSystemOverhead::new(context),
         }
@@ -456,23 +420,6 @@
         pneumatic_overhead: &impl EngineBleedPushbutton<4>,
         pressurization_overhead: &A380PressurizationOverheadPanel,
     ) {
-<<<<<<< HEAD
-=======
-        self.acsc.update(
-            context,
-            adirs,
-            &self.air_conditioning_overhead,
-            cabin_simulation,
-            engines,
-            engine_fire_push_buttons,
-            pneumatic,
-            pressurization,
-            pressurization_overhead,
-            lgciu,
-            &self.trim_air_system,
-        );
-
->>>>>>> c31b180e
         self.fdac.iter_mut().for_each(|controller| {
             controller.update(
                 context,
@@ -492,10 +439,9 @@
             &self.air_conditioning_overhead,
             cpiom_b,
             &self.trim_air_system,
-            engines,
             pneumatic,
-            pneumatic_overhead,
             cpiom_b.should_close_taprv(),
+            &self.trim_air_system,
         );
 
         self.vcm.iter_mut().for_each(|module| {
@@ -506,20 +452,14 @@
 
         let pack_flow: [MassRate; 2] = [self.fdac[0].pack_flow(), self.fdac[1].pack_flow()];
 
-<<<<<<< HEAD
         for (id, pack) in self.packs.iter_mut().enumerate() {
-            pack.update(pack_flow[id], &cpiom_b.duct_demand_temperature())
-=======
-        let pack_flow = [self.fdac[0].pack_flow(), self.fdac[1].pack_flow()];
-        let duct_demand_temperature = self.acsc.duct_demand_temperature();
-        for (id, pack) in self.packs.iter_mut().enumerate() {
+            // TODO: Failures
             pack.update(
                 context,
                 pack_flow[id],
-                &duct_demand_temperature,
-                self.acsc.both_channels_failure(),
+                &cpiom_b.duct_demand_temperature(),
+                false,
             )
->>>>>>> c31b180e
         }
 
         let mut mixer_intakes: Vec<&dyn OutletAir> = vec![&self.packs[0], &self.packs[1]];
@@ -528,22 +468,21 @@
         }
         self.mixer_unit.update(mixer_intakes);
 
-<<<<<<< HEAD
-        self.trim_air_system
-            .update(context, &self.mixer_unit, &self.tadd);
+        self.trim_air_system.update(
+            context,
+            &self.mixer_unit,
+            &[
+                &self.tadd.taprv_controller()[0],
+                &self.tadd.taprv_controller()[1],
+            ],
+            &[&self.tadd; 18],
+        );
 
         // For the bulk cargo, air flows from the LD and is warmed up by an electric heater
         self.cargo_air_heater.update(
             cabin_simulation,
             &self.trim_air_system,
             cpiom_b.bulk_heater_on_signal(),
-=======
-        self.trim_air_system.update(
-            context,
-            &self.mixer_unit,
-            &[&self.acsc.trim_air_pressure_regulating_valve_controller(); 18],
-            &[&self.acsc; 18],
->>>>>>> c31b180e
         );
 
         self.air_conditioning_overhead
@@ -616,7 +555,6 @@
 
 impl OutletAir for A380AirConditioningSystem {
     fn outlet_air(&self) -> Air {
-<<<<<<< HEAD
         self.trim_air_system.outlet_air()
     }
 }
@@ -630,13 +568,6 @@
             .trim_air_pressure_regulating_valve_is_open(taprv_id)
     }
 }
-=======
-        let mut outlet_air = Air::new();
-        outlet_air
-            .set_flow_rate(self.acsc.individual_pack_flow() + self.acsc.individual_pack_flow());
-        outlet_air.set_pressure(self.trim_air_system.trim_air_outlet_pressure());
-        outlet_air.set_temperature(self.duct_temperature().iter().average());
->>>>>>> c31b180e
 
 impl VcmShared for A380AirConditioningSystem {
     fn hp_cabin_fans_are_enabled(&self) -> bool {
@@ -5099,13 +5030,13 @@
             fn fwd_cargo_lowers_pack_outlet_to_cool_zone() {
                 let mut test_bed = test_bed()
                     .on_ground()
-                    .ambient_temperature_of(ThermodynamicTemperature::new::<degree_celsius>(-30.))
+                    .ambient_temperature_of(ThermodynamicTemperature::new::<degree_celsius>(30.))
                     .command_measured_temperature(ThermodynamicTemperature::new::<degree_celsius>(
-                        5.,
+                        24.,
                     ))
                     .command_cargo_selected_temperature(ThermodynamicTemperature::new::<
                         degree_celsius,
-                    >(10.))
+                    >(15.))
                     .iterate(500);
 
                 assert!(test_bed.measured_temperature().get::<degree_celsius>() > 20.);
@@ -5113,7 +5044,7 @@
                     (test_bed
                         .fwd_cargo_measured_temperature()
                         .get::<degree_celsius>()
-                        - 10.)
+                        - 15.)
                         .abs()
                         < 2.
                 );
