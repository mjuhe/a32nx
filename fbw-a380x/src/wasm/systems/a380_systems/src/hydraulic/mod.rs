--- conflicted
+++ resolved
@@ -2802,40 +2802,42 @@
         &self.gear_system
     }
 }
-<<<<<<< HEAD
+
+impl SurfacesPositions for A380Hydraulic {
+    fn left_ailerons_positions(&self) -> &[f64] {
+        self.left_aileron.positions()
+    }
+
+    fn right_ailerons_positions(&self) -> &[f64] {
+        self.right_aileron.positions()
+    }
+
+    fn left_spoilers_positions(&self) -> &[f64] {
+        self.left_spoilers.positions()
+    }
+
+    fn right_spoilers_positions(&self) -> &[f64] {
+        self.right_spoilers.positions()
+    }
+
+    fn left_flaps_position(&self) -> f64 {
+        self.flap_system.left_position()
+    }
+
+    fn right_flaps_position(&self) -> f64 {
+        self.flap_system.right_position()
+    }
+}
+
 impl CargoDoorLocked for A380Hydraulic {
     fn fwd_cargo_door_locked(&self) -> bool {
         self.forward_cargo_door.is_locked()
     }
     fn aft_cargo_door_locked(&self) -> bool {
         self.aft_cargo_door.is_locked()
-=======
-impl SurfacesPositions for A380Hydraulic {
-    fn left_ailerons_positions(&self) -> &[f64] {
-        self.left_aileron.positions()
-    }
-
-    fn right_ailerons_positions(&self) -> &[f64] {
-        self.right_aileron.positions()
-    }
-
-    fn left_spoilers_positions(&self) -> &[f64] {
-        self.left_spoilers.positions()
-    }
-
-    fn right_spoilers_positions(&self) -> &[f64] {
-        self.right_spoilers.positions()
-    }
-
-    fn left_flaps_position(&self) -> f64 {
-        self.flap_system.left_position()
-    }
-
-    fn right_flaps_position(&self) -> f64 {
-        self.flap_system.right_position()
->>>>>>> 7393f1dd
-    }
-}
+    }
+}
+
 impl SimulationElement for A380Hydraulic {
     fn accept<T: SimulationElementVisitor>(&mut self, visitor: &mut T) {
         self.engine_driven_pump_1a.accept(visitor);
