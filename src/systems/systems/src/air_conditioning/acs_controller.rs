--- conflicted
+++ resolved
@@ -1,14 +1,9 @@
 use crate::{
     pneumatic::{EngineModeSelector, EngineState},
     shared::{
-<<<<<<< HEAD
         pid::PidController, CabinPressurization, ControllerSignal, EngineBleedPushbutton,
         EngineCorrectedN1, EngineFirePushButtons, EngineStartState, GroundSpeed,
         LgciuWeightOnWheels, PneumaticBleed, PressurizationOverheadShared,
-=======
-        pid::PidController, Cabin, ControllerSignal, EngineCorrectedN1, EngineFirePushButtons,
-        EngineStartState, GroundSpeed, LgciuWeightOnWheels, PneumaticBleed,
->>>>>>> 4bc7e014
     },
     simulation::{
         InitContext, Read, SimulationElement, SimulationElementVisitor, SimulatorReader,
@@ -60,14 +55,8 @@
         engines: [&impl EngineCorrectedN1; 2],
         engine_fire_push_buttons: &impl EngineFirePushButtons,
         pneumatic: &(impl PneumaticBleed + EngineStartState),
-<<<<<<< HEAD
-        pneumatic_overhead: &impl EngineBleedPushbutton,
         pressurization: &impl CabinPressurization,
         pressurization_overhead: &impl PressurizationOverheadShared,
-=======
-        pressurization: &impl Cabin,
-        pressurization_overhead: &PressurizationOverheadPanel,
->>>>>>> 4bc7e014
         lgciu: [&impl LgciuWeightOnWheels; 2],
     ) {
         self.aircraft_state = self.aircraft_state.update(context, adirs, engines, lgciu);
@@ -596,14 +585,8 @@
         acs_overhead: &AirConditioningSystemOverhead<ZONES>,
         engine_fire_push_buttons: &impl EngineFirePushButtons,
         pneumatic: &(impl PneumaticBleed + EngineStartState),
-<<<<<<< HEAD
-        pneumatic_overhead: &impl EngineBleedPushbutton,
         pressurization: &impl CabinPressurization,
         pressurization_overhead: &impl PressurizationOverheadShared,
-=======
-        pressurization: &impl Cabin,
-        pressurization_overhead: &PressurizationOverheadPanel,
->>>>>>> 4bc7e014
         pack_flow_valve: &[PackFlowValve; 2],
     ) {
         // TODO: Add overheat protection
@@ -776,12 +759,8 @@
             ValueKnob,
         },
         pneumatic::{valve::DefaultValve, EngineModeSelector},
-<<<<<<< HEAD
         pressurization::{cabin_pressure_simulation::CabinPressureSimulation, CabinPressure},
         shared::PneumaticValve,
-=======
-        shared::{EngineBleedPushbutton, PneumaticValve},
->>>>>>> 4bc7e014
         simulation::{
             test::{ReadByName, SimulationTestBed, TestBed, WriteByName},
             Aircraft, SimulationElement, SimulationElementVisitor, UpdateContext,
