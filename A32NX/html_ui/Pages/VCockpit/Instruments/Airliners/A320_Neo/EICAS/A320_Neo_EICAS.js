--- conflicted
+++ resolved
@@ -262,12 +262,8 @@
                 9: "WHEEL",
                 10: "FTCL",
                 11: "STS"
-<<<<<<< HEAD
             };
 
-=======
-            }
->>>>>>> 31bfec4e
             this.pageNameWhenUnselected = ECAMPageIndices[sFailPage];
 
             // Disable user selected page when new failure detected
@@ -276,7 +272,7 @@
                 SimVar.SetSimVarValue("L:XMLVAR_ECAM_CURRENT_PAGE", "number", -1);
             }
         }
-        
+
         // switch page when desired page was changed, or new Failure detected
         if ((this.pageNameWhenUnselected != prevPage && this.currentPage == -1) || (this.PrevFailPage !== sFailPage)) {
             this.SwitchToPageName(this.LOWER_SCREEN_GROUP_NAME, this.pageNameWhenUnselected);
