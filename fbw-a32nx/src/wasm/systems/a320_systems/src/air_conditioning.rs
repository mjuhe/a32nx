--- conflicted
+++ resolved
@@ -257,35 +257,6 @@
 
     pub(crate) fn new(context: &mut InitContext, cabin_zones: &[ZoneType; 3]) -> Self {
         Self {
-<<<<<<< HEAD
-            acsc: AirConditioningSystemController::new(
-                context,
-                cabin_zones,
-                vec![
-                    ElectricalBusType::DirectCurrent(1),
-                    ElectricalBusType::AlternatingCurrent(1),
-                ],
-                vec![
-                    ElectricalBusType::DirectCurrent(2),
-                    ElectricalBusType::AlternatingCurrent(2),
-                ],
-            ),
-            cabin_fans: [CabinFan::new(
-                VolumeRate::new::<liter_per_second>(Self::CAB_FAN_DESIGN_FLOW_RATE_L_S),
-                ElectricalBusType::AlternatingCurrent(1),
-            ); 2],
-            mixer_unit: MixerUnit::new(cabin_zones),
-            packs: [
-                AirConditioningPack::new(context, 1),
-                AirConditioningPack::new(context, 2),
-            ],
-            trim_air_system: TrimAirSystem::new(
-                context,
-                cabin_zones,
-                Volume::new::<cubic_meter>(4.),
-                Volume::new::<cubic_meter>(0.03),
-            ),
-=======
             acs_interface: [
                 AirConditioningSystemInterfaceUnit::new(
                     context,
@@ -331,16 +302,29 @@
                 ),
             ],
             cabin_fans: [
-                CabinFan::new(1, ElectricalBusType::AlternatingCurrent(1)),
-                CabinFan::new(2, ElectricalBusType::AlternatingCurrent(2)),
+                CabinFan::new(
+                    1,
+                    VolumeRate::new::<liter_per_second>(Self::CAB_FAN_DESIGN_FLOW_RATE_L_S),
+                    ElectricalBusType::AlternatingCurrent(1),
+                ),
+                CabinFan::new(
+                    2,
+                    VolumeRate::new::<liter_per_second>(Self::CAB_FAN_DESIGN_FLOW_RATE_L_S),
+                    ElectricalBusType::AlternatingCurrent(2),
+                ),
             ],
             mixer_unit: MixerUnit::new(cabin_zones),
             packs: [
-                AirConditioningPack::new(Pack(1)),
-                AirConditioningPack::new(Pack(2)),
+                AirConditioningPack::new(context, Pack(1)),
+                AirConditioningPack::new(context, Pack(2)),
             ],
-            trim_air_system: TrimAirSystem::new(context, cabin_zones, &[1]),
->>>>>>> c31b180e
+            trim_air_system: TrimAirSystem::new(
+                context,
+                cabin_zones,
+                &[1],
+                Volume::new::<cubic_meter>(4.),
+                Volume::new::<cubic_meter>(0.03),
+            ),
 
             air_conditioning_overhead: A320AirConditioningSystemOverhead::new(context, cabin_zones),
         }
@@ -589,7 +573,7 @@
             self.discrete_word_1.set_bit(21, acsc.channel_1_inop());
             self.discrete_word_1.set_bit(22, acsc.channel_2_inop());
             self.discrete_word_1
-                .set_bit(23, acs_overhead.hot_air_pushbutton_is_on());
+                .set_bit(23, acs_overhead.hot_air_pushbutton_is_on(1));
             self.discrete_word_1.set_bit(24, acsc.galley_fan_fault());
             self.discrete_word_1.set_bit(25, cabin_fans[0].has_fault());
             self.discrete_word_1.set_bit(26, cabin_fans[1].has_fault());
